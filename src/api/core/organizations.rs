--- conflicted
+++ resolved
@@ -1182,13 +1182,7 @@
     let ciphers = stream::iter(data.Ciphers)
         .then(|cipher_data| async {
             let mut cipher = Cipher::new(cipher_data.Type, cipher_data.Name.clone());
-<<<<<<< HEAD
-            update_cipher_from_data(&mut cipher, cipher_data, &headers, false, &conn, &nt, UpdateType::CipherCreate)
-                .await
-                .ok();
-=======
             update_cipher_from_data(&mut cipher, cipher_data, &headers, false, &conn, &nt, UpdateType::None).await.ok();
->>>>>>> 42136a70
             cipher
         })
         .collect::<Vec<Cipher>>()
