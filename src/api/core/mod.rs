mod accounts;
mod ciphers;
mod folders;
mod organizations;
mod sends;
pub mod two_factor;

pub use ciphers::purge_trashed_ciphers;
pub use sends::purge_sends;

pub fn routes() -> Vec<Route> {
    let mut mod_routes =
        routes![clear_device_token, put_device_token, get_eq_domains, post_eq_domains, put_eq_domains, hibp_breach,];

    let mut routes = Vec::new();
    routes.append(&mut accounts::routes());
    routes.append(&mut ciphers::routes());
    routes.append(&mut folders::routes());
    routes.append(&mut organizations::routes());
    routes.append(&mut two_factor::routes());
    routes.append(&mut sends::routes());
    routes.append(&mut mod_routes);

    routes
}

//
// Move this somewhere else
//
use rocket::response::Response;
use rocket::Route;
use rocket_contrib::json::Json;
use serde_json::Value;

use crate::{
    api::{JsonResult, JsonUpcase},
    auth::Headers,
    db::DbConn,
    error::Error,
    util::get_reqwest_client,
};

#[put("/devices/identifier/<uuid>/clear-token")]
fn clear_device_token<'a>(uuid: String) -> Response<'a> {
    // This endpoint doesn't have auth header

    let _ = uuid;
    // uuid is not related to deviceId

    // This only clears push token
    // https://github.com/bitwarden/core/blob/master/src/Api/Controllers/DevicesController.cs#L109
    // https://github.com/bitwarden/core/blob/master/src/Core/Services/Implementations/DeviceService.cs#L37
    Response::new()
}

#[put("/devices/identifier/<uuid>/token", data = "<data>")]
fn put_device_token(uuid: String, data: JsonUpcase<Value>, headers: Headers) -> Json<Value> {
    let _data: Value = data.into_inner().data;
    // Data has a single string value "PushToken"
    let _ = uuid;
    // uuid is not related to deviceId

    // TODO: This should save the push token, but we don't have push functionality

    Json(json!({
        "Id": headers.device.uuid,
        "Name": headers.device.name,
        "Type": headers.device.atype,
        "Identifier": headers.device.uuid,
        "CreationDate": crate::util::format_date(&headers.device.created_at),
    }))
}

#[derive(Serialize, Deserialize, Debug)]
#[allow(non_snake_case)]
struct GlobalDomain {
    Type: i32,
    Domains: Vec<String>,
    Excluded: bool,
}

const GLOBAL_DOMAINS: &str = include_str!("../../static/global_domains.json");

#[get("/settings/domains")]
fn get_eq_domains(headers: Headers) -> Json<Value> {
    _get_eq_domains(headers, false)
}

fn _get_eq_domains(headers: Headers, no_excluded: bool) -> Json<Value> {
    let user = headers.user;
    use serde_json::from_str;

    let equivalent_domains: Vec<Vec<String>> = from_str(&user.equivalent_domains).unwrap();
    let excluded_globals: Vec<i32> = from_str(&user.excluded_globals).unwrap();

    let mut globals: Vec<GlobalDomain> = from_str(GLOBAL_DOMAINS).unwrap();

    for global in &mut globals {
        global.Excluded = excluded_globals.contains(&global.Type);
    }

    if no_excluded {
        globals.retain(|g| !g.Excluded);
    }

    Json(json!({
        "EquivalentDomains": equivalent_domains,
        "GlobalEquivalentDomains": globals,
        "Object": "domains",
    }))
}

#[derive(Deserialize, Debug)]
#[allow(non_snake_case)]
struct EquivDomainData {
    ExcludedGlobalEquivalentDomains: Option<Vec<i32>>,
    EquivalentDomains: Option<Vec<Vec<String>>>,
}

#[post("/settings/domains", data = "<data>")]
fn post_eq_domains(data: JsonUpcase<EquivDomainData>, headers: Headers, conn: DbConn) -> JsonResult {
    let data: EquivDomainData = data.into_inner().data;

    let excluded_globals = data.ExcludedGlobalEquivalentDomains.unwrap_or_default();
    let equivalent_domains = data.EquivalentDomains.unwrap_or_default();

    let mut user = headers.user;
    use serde_json::to_string;

    user.excluded_globals = to_string(&excluded_globals).unwrap_or_else(|_| "[]".to_string());
    user.equivalent_domains = to_string(&equivalent_domains).unwrap_or_else(|_| "[]".to_string());

    user.save(&conn)?;

    Ok(Json(json!({})))
}

#[put("/settings/domains", data = "<data>")]
fn put_eq_domains(data: JsonUpcase<EquivDomainData>, headers: Headers, conn: DbConn) -> JsonResult {
    post_eq_domains(data, headers, conn)
}

#[get("/hibp/breach?<username>")]
fn hibp_breach(username: String) -> JsonResult {
    let url = format!(
        "https://haveibeenpwned.com/api/v3/breachedaccount/{}?truncateResponse=false&includeUnverified=false",
        username
    );

    if let Some(api_key) = crate::CONFIG.hibp_api_key() {
        let hibp_client = get_reqwest_client();

<<<<<<< HEAD
        let res = hibp_client.get(&url).header(USER_AGENT, user_agent).header("hibp-api-key", api_key).send()?;
=======
        let res = hibp_client
            .get(&url)
            .header("hibp-api-key", api_key)
            .send()?;
>>>>>>> 4bb0d7bc

        // If we get a 404, return a 404, it means no breached accounts
        if res.status() == 404 {
            return Err(Error::empty().with_code(404));
        }

        let value: Value = res.error_for_status()?.json()?;
        Ok(Json(value))
    } else {
        Ok(Json(json!([{
            "Name": "HaveIBeenPwned",
            "Title": "Manual HIBP Check",
            "Domain": "haveibeenpwned.com",
            "BreachDate": "2019-08-18T00:00:00Z",
            "AddedDate": "2019-08-18T00:00:00Z",
            "Description": format!("Go to: <a href=\"https://haveibeenpwned.com/account/{account}\" target=\"_blank\" rel=\"noreferrer\">https://haveibeenpwned.com/account/{account}</a> for a manual check.<br/><br/>HaveIBeenPwned API key not set!<br/>Go to <a href=\"https://haveibeenpwned.com/API/Key\" target=\"_blank\" rel=\"noreferrer\">https://haveibeenpwned.com/API/Key</a> to purchase an API key from HaveIBeenPwned.<br/><br/>", account=username),
            "LogoPath": "bwrs_static/hibp.png",
            "PwnCount": 0,
            "DataClasses": [
                "Error - No API key set!"
            ]
        }])))
    }
}<|MERGE_RESOLUTION|>--- conflicted
+++ resolved
@@ -150,14 +150,7 @@
     if let Some(api_key) = crate::CONFIG.hibp_api_key() {
         let hibp_client = get_reqwest_client();
 
-<<<<<<< HEAD
-        let res = hibp_client.get(&url).header(USER_AGENT, user_agent).header("hibp-api-key", api_key).send()?;
-=======
-        let res = hibp_client
-            .get(&url)
-            .header("hibp-api-key", api_key)
-            .send()?;
->>>>>>> 4bb0d7bc
+        let res = hibp_client.get(&url).header("hibp-api-key", api_key).send()?;
 
         // If we get a 404, return a 404, it means no breached accounts
         if res.status() == 404 {
